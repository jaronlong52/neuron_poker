--- conflicted
+++ resolved
@@ -283,40 +283,12 @@
         print("### Starting Testing Phase ###")
         start_time = datetime.now()
 
-<<<<<<< HEAD
-            for ep in range(test_episodes):
-                print(f"$$ Episode {ep + 1}/{test_episodes}")
-                self.env.reset()
-                agent.num_actions = 0
-                agent.num_updates = 0
-                agent.num_markers = 0
-=======
         for ep in range(test_episodes):
             print(f"[TEST] Episode {ep + 1}/{test_episodes}")
->>>>>>> 9d30daa8
 
             # Reset environment - this runs the entire episode
             self.env.reset()
 
-<<<<<<< HEAD
-                agent.episode_history = []
-
-                if len(valid_steps) == 0:
-                    print("[TEST] ERROR: episode_history empty — cannot determine winner.")
-                    continue
-                
-                last_info = valid_steps[-1][0]
-
-                # Extract stacks depending on how they are named
-                if "player_funds" in last_info:
-                    final_funds = np.array(last_info["player_funds"])
-                elif "stacks" in last_info:
-                    final_funds = np.array(last_info["stacks"])
-                elif "player_funds_at_action" in last_info:
-                    final_funds = np.array(last_info["player_funds_at_action"])
-                else:
-                    raise ValueError("[TEST] Could not find stack information in last_info")
-=======
             # Get final results from the completed episode
             if len(agent.episode_history) == 0:
                 print(f"[TEST] WARNING: Episode {ep + 1} - episode_history empty, skipping...")
@@ -328,7 +300,6 @@
                 if info is not None:
                     last_info = info
                     break
->>>>>>> 9d30daa8
                 
             if last_info is None:
                 print(f"[TEST] WARNING: Episode {ep + 1} - no valid info in history, skipping...")
